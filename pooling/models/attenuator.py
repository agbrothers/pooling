import torch
import torch.nn as nn
from torch import Tensor

from pooling.nn.initialize import transformer_init
from pooling.nn.transformer import Transformer
from pooling.nn.pool import (
    MaxPool, 
    AvgPool, 
    SumPool, 
    AdaPool, 
    GemAdaPool, 
    ClsToken,
    CtrPool,
    FocalPool,
)


class Attenuator(nn.Module):

    def __init__(
            self, 
            dim_hidden,
            dim_ff,
            num_layers,
            num_heads,
            dropout,
            dim_input=None,
            dim_output=None,
            num_emb=2,            
            pos_emb=False,
            pooling_method="AdaPool",
            query_idx=0,
            seed=None,
            **kwargs,
        ) -> None: 
        super().__init__()

        ## SET MODEL PROPERTIES
        self._dim_hidden = dim_hidden
        self._dim_ff = dim_ff
        self._dim_input = dim_input
        self._dim_output = dim_output
        self._num_layers = num_layers
        self._num_heads = num_heads
        self._dropout = dropout,
        self._pooling_method = pooling_method
        self._query_idx=query_idx
        self._query = False
        self._recurrent = False

        ## INITIALIE ENCODER
        self.transformer = Transformer(dim_hidden, dim_ff, num_layers, num_heads, dropout, **kwargs,
        )
        self.proj_in = None
        if dim_input:
            self.proj_in = nn.Linear(dim_input, dim_hidden, bias=bias_ff)

        self.proj_out = None
        if dim_output:
            self.proj_out = nn.Linear(dim_hidden, dim_output, bias=bias_ff)

        ## EMBEDDING TO DIFFERENTIATE QUERY FROM OTHER INPUTS
        self.query_emb = None
        if pos_emb:
            self.query_emb = nn.Embedding(num_embeddings=num_emb, embedding_dim=dim_hidden)

        ## INITIALIZE POOLING LAYER
        if pooling_method == "MaxPool":
            pooling_layer = MaxPool()
        elif pooling_method == "AvgPool":
            pooling_layer = AvgPool()
        elif pooling_method == "SumPool":
            pooling_layer = SumPool(dim_hidden)
        elif pooling_method == "AdaPool":
<<<<<<< HEAD
            pooling_layer = AdaPool(dim_hidden, num_heads, query_idx=query_idx, **kwargs) 
            self.query_emb = nn.Embedding(num_embeddings=2, embedding_dim=dim_hidden)
        elif pooling_method == "GemAdaPool":
            pooling_layer = GemAdaPool(dim_hidden, num_heads, query_idx=query_idx, **kwargs) 
            self.query_emb = nn.Embedding(num_embeddings=2, embedding_dim=dim_hidden)
=======
            pooling_layer = AdaPool(dim_hidden, num_heads, dropout_w, dropout_e, dropout_ff, bias_attn, flash, query_idx=query_idx) 
            # self.query_emb = nn.Embedding(num_embeddings=2, embedding_dim=dim_hidden)
>>>>>>> 345a8e4e
        elif pooling_method == "ClsToken":
            pooling_layer = ClsToken(dim_hidden, num_heads, dropout, k=1, **kwargs)
            self._query = True
        elif pooling_method == "CtrPool":
<<<<<<< HEAD
            pooling_layer = CtrPool(dim_hidden, num_heads, dropout, k=1, **kwargs)
            self.query_emb = nn.Embedding(num_embeddings=2, embedding_dim=dim_hidden)
            self._query = True
=======
            pooling_layer = CtrPool(dim_hidden, num_heads, dropout_w, dropout_e, bias_attn, flash)
            # self.query_emb = nn.Embedding(num_embeddings=2, embedding_dim=dim_hidden)
            # self._query = True
        elif pooling_method == "FocalPool":
            pooling_layer = FocalPool(dim_hidden, num_heads, dropout_w, dropout_e, bias_attn, flash, query_idx=query_idx)
>>>>>>> 345a8e4e
        else:
            raise ValueError("Invalid `pooling_method` argument for AttenuationNetwork.")

        self.pool = pooling_layer

        if seed:
            torch.manual_seed(seed)
            self.apply(transformer_init)
        return


    def forward(self, x, mask=None) -> Tensor:
        ## PROJECT INPUT TO HIDDEN DIMENSION
        if self.proj_in:
            x = self.proj_in(x)
        
        ## SOURCE QUERY VECTOR
        if self._query:
            x = torch.cat((self.pool.get_query(x), x), dim=1)
            ## TODO: IMPLEMENT MASK EXTENSION
            # if mask is not None:
            #     mask = torch.cat((torch.ones(mask.shape[1]), mask), dim=1)
        
        ## ADD POSITIONAL EMBEDDINGS
        if self.query_emb:
            idx = torch.ones(x.shape[:-1], dtype=torch.long, device=x.device)
            idx[:, 0] = 0
            x = x + self.query_emb(idx)

        ## STEP TRANSFORMER ENCODER
        x = self.transformer(x, mask)

        ## APPLY POOLING
        pool = self.pool(x, mask)

        ## PROJECT HIDDEN TO OUTPUT DIMENSION
        if self.proj_out:
            pool = self.proj_out(pool)
        return pool


    def get_query(self):
        return self.pool.get_query()
    
    def set_recurrent_state(self, recurrent_state):
        ## OVERRIDE THE RECURRENT STATE (RNNs ONLY)
        self.pool.set_query(recurrent_state)

    def get_recurrent_state(self):
        ## RETURN THE RECURRENT STATE (RNNs ONLY)
        return self.pool.get_query()

    def get_initial_recurrent_state(self):
        ## RETURN AN INITIAL RECURRENT STATE (RNNs ONLY)
        return self.pool.get_initial_query()

    def get_recurrent_state_shape(self):
        ## RETURN THE RECURRENT STATE SHAPE (RNNs ONLY)
        return self.get_initial_recurrent_state().shape
    

if __name__ == "__main__":

    ## CHECK THAT BASE TRANSFORMERS HAVE IDENTICAL PARAMETERS
    ## DESPITE CONFIGURATION WITH DIFFERENT POOLING LAYERS
    ## NOTE: Want to prevent any undue influence from the  
    ## lottery ticket hypothesis. 

    SEED = 0
    dim_hidden = 16
    dim_ff = 64
    num_layers = 12
    num_heads = 8
    dropout_w = 0.
    dropout_e = 0.
    dropout_ff = 0.1
    bias_attn = False
    bias_ff = True

    torch.manual_seed(SEED)
    a = Attenuator(
        dim_hidden,
        dim_ff,
        num_layers,
        num_heads,
        dropout_w,
        dropout_e,
        dropout_ff,
        bias_attn,
        bias_ff,
        pooling_method="AdaPool", 
        seed=SEED,
    )

    torch.manual_seed(SEED)
    b = Attenuator(
        dim_hidden,
        dim_ff,
        num_layers,
        num_heads,
        dropout_w,
        dropout_e,
        dropout_ff,
        bias_attn,
        bias_ff,
        pooling_method="AvgPool",
        seed=SEED,
    )

    for i in range(num_layers):
        assert torch.all(
            a.transformer.encoder.layers[i].attn.Q.weight ==  
            b.transformer.encoder.layers[i].attn.Q.weight  
        )
        assert torch.all(
            a.transformer.encoder.layers[i].attn.KV.weight ==  
            b.transformer.encoder.layers[i].attn.KV.weight  
        )
        assert torch.all(
            a.transformer.encoder.layers[i].attn.out.weight ==  
            b.transformer.encoder.layers[i].attn.out.weight  
        )
        assert torch.all(
            a.transformer.encoder.layers[i].ff.l_in.weight ==  
            b.transformer.encoder.layers[i].ff.l_in.weight  
        )
        assert torch.all(
            a.transformer.encoder.layers[i].ff.l_out.weight ==  
            b.transformer.encoder.layers[i].ff.l_out.weight  
        )

    pass<|MERGE_RESOLUTION|>--- conflicted
+++ resolved
@@ -73,31 +73,18 @@
         elif pooling_method == "SumPool":
             pooling_layer = SumPool(dim_hidden)
         elif pooling_method == "AdaPool":
-<<<<<<< HEAD
             pooling_layer = AdaPool(dim_hidden, num_heads, query_idx=query_idx, **kwargs) 
             self.query_emb = nn.Embedding(num_embeddings=2, embedding_dim=dim_hidden)
         elif pooling_method == "GemAdaPool":
             pooling_layer = GemAdaPool(dim_hidden, num_heads, query_idx=query_idx, **kwargs) 
             self.query_emb = nn.Embedding(num_embeddings=2, embedding_dim=dim_hidden)
-=======
-            pooling_layer = AdaPool(dim_hidden, num_heads, dropout_w, dropout_e, dropout_ff, bias_attn, flash, query_idx=query_idx) 
-            # self.query_emb = nn.Embedding(num_embeddings=2, embedding_dim=dim_hidden)
->>>>>>> 345a8e4e
         elif pooling_method == "ClsToken":
             pooling_layer = ClsToken(dim_hidden, num_heads, dropout, k=1, **kwargs)
             self._query = True
         elif pooling_method == "CtrPool":
-<<<<<<< HEAD
-            pooling_layer = CtrPool(dim_hidden, num_heads, dropout, k=1, **kwargs)
-            self.query_emb = nn.Embedding(num_embeddings=2, embedding_dim=dim_hidden)
-            self._query = True
-=======
-            pooling_layer = CtrPool(dim_hidden, num_heads, dropout_w, dropout_e, bias_attn, flash)
-            # self.query_emb = nn.Embedding(num_embeddings=2, embedding_dim=dim_hidden)
-            # self._query = True
+            pooling_layer = CtrPool(dim_hidden, num_heads, query_idx=query_idx, **kwargs)
         elif pooling_method == "FocalPool":
-            pooling_layer = FocalPool(dim_hidden, num_heads, dropout_w, dropout_e, bias_attn, flash, query_idx=query_idx)
->>>>>>> 345a8e4e
+            pooling_layer = FocalPool(dim_hidden, num_heads, query_idx=query_idx, **kwargs)
         else:
             raise ValueError("Invalid `pooling_method` argument for AttenuationNetwork.")
 
